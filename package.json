--- conflicted
+++ resolved
@@ -8,13 +8,8 @@
   },
   "dependencies": {
     "addons-linter": "0.18.1",
-<<<<<<< HEAD
     "clean-css": "4.0.12",
-    "clean-css-cli": "4.0.11",
-=======
-    "clean-css": "4.0.11",
     "clean-css-cli": "4.0.12",
->>>>>>> a7d81124
     "less": "2.7.2",
     "stylus": "0.54.5",
     "uglify-js": "2.8.22"
