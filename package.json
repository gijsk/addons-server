{
  "name": "addons-server",
  "version": "0.0.17",
  "private": true,
  "engines": {
    "node": ">= 6.0.0",
    "npm": ">= 3.0.0"
  },
  "scripts": {
    "potools": "potools"
  },
  "dependencies": {
    "addons-linter": "0.27.0",
    "clean-css": "4.1.7",
    "clean-css-cli": "4.1.10",
    "jqmodal": "1.4.2",
    "jquery": "3.2.1",
    "jquery.browser": "0.1.0",
    "jquery.cookie": "1.4.1",
    "@claviska/jquery-minicolors": "2.2.6",
    "jquery-pjax": "2.0.1",
    "jquery-ui": "1.12.1",
    "less": "2.7.2",
    "stylus": "0.54.5",
<<<<<<< HEAD
    "raven-js": "3.18.1",
=======
    "raven-js": "3.18.0",
>>>>>>> f4986273
    "timeago": "1.6.1",
    "uglify-js": "3.1.4",
    "underscore": "1.8.3"
  },
  "devDependencies": {
    "potools": "0.1.0"
  }
}<|MERGE_RESOLUTION|>--- conflicted
+++ resolved
@@ -22,11 +22,7 @@
     "jquery-ui": "1.12.1",
     "less": "2.7.2",
     "stylus": "0.54.5",
-<<<<<<< HEAD
     "raven-js": "3.18.1",
-=======
-    "raven-js": "3.18.0",
->>>>>>> f4986273
     "timeago": "1.6.1",
     "uglify-js": "3.1.4",
     "underscore": "1.8.3"
