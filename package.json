--- conflicted
+++ resolved
@@ -8,13 +8,8 @@
   },
   "dependencies": {
     "addons-linter": "0.15.15",
-<<<<<<< HEAD
-    "clean-css": "4.0.5",
+    "clean-css": "4.0.6",
     "clean-css-cli": "4.0.6",
-=======
-    "clean-css": "4.0.6",
-    "clean-css-cli": "4.0.5",
->>>>>>> 7f53afdf
     "less": "2.7.2",
     "stylus": "0.54.5",
     "uglify-js": "2.7.5"
