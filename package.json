--- conflicted
+++ resolved
@@ -11,13 +11,8 @@
   },
   "dependencies": {
     "addons-linter": "0.20.0",
-<<<<<<< HEAD
     "clean-css": "4.1.3",
-    "clean-css-cli": "4.1.0",
-=======
-    "clean-css": "4.1.1",
     "clean-css-cli": "4.1.2",
->>>>>>> 68f12332
     "jquery": "1.12.0",
     "less": "2.7.2",
     "stylus": "0.54.5",
