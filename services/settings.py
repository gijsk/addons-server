--- conflicted
+++ resolved
@@ -1,14 +1,5 @@
 import os
-<<<<<<< HEAD
-from importlib import import_module
-
-
-# get the right settings module
-settings = import_module(
-    os.environ.get('DJANGO_SETTINGS_MODULE', 'settings_local'))
-=======
 
 os.environ.setdefault('DJANGO_SETTINGS_MODULE', 'settings_local')
 
-from django.conf import settings  # noqa isort:nofix
->>>>>>> 57915e24
+from django.conf import settings  # noqa isort:nofix