--- conflicted
+++ resolved
@@ -4,11 +4,8 @@
 from email.utils import formataddr
 
 from django.conf import settings
-<<<<<<< HEAD
 from django.forms import ValidationError
-=======
 from django.contrib.humanize.templatetags.humanize import apnumber
->>>>>>> 53aebc3d
 from django.template import loader
 from django.utils import translation
 
