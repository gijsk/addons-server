# -*- coding: utf-8 -*-
import re

import django
from django.conf import settings
from django.db import connections, reset_queries
from django.test import TransactionTestCase
from django.test.utils import override_settings
from django.utils import translation
from django.utils.functional import lazy

import jinja2
import multidb
import pytest
from mock import patch
from pyquery import PyQuery as pq

from olympia.amo.tests import BaseTestCase
from olympia.translations.tests.testapp.models import (
    TranslatedModel, UntranslatedModel, FancyModel)
from olympia.translations import widgets
from olympia.translations.query import order_by_translation
from olympia.translations.models import (
    LinkifiedTranslation, NoLinksTranslation, NoLinksNoMarkupTranslation,
    PurifiedTranslation, Translation, TranslationSequence)


pytestmark = pytest.mark.django_db


def ids(qs):
    return [o.id for o in qs]


class TranslationFixturelessTestCase(BaseTestCase):
    "We want to be able to rollback stuff."

    def test_whitespace(self):
        t = Translation(localized_string='     khaaaaaan!    ', id=999)
        t.save()
        assert 'khaaaaaan!' == t.localized_string


class TranslationSequenceTestCase(BaseTestCase):
    """
    Make sure automatic translation sequence generation works
    as expected.
    """

    def test_empty_translations_seq(self):
        """Make sure we can handle an empty translation sequence table."""
        TranslationSequence.objects.all().delete()
        newtrans = Translation.new('abc', 'en-us')
        newtrans.save()
        assert newtrans.id > 0, (
            'Empty translation table should still generate an ID.')

    def test_single_translation_sequence(self):
        """Make sure we only ever have one translation sequence."""
        TranslationSequence.objects.all().delete()
        assert TranslationSequence.objects.count() == 0
        for i in range(5):
            newtrans = Translation.new(str(i), 'en-us')
            newtrans.save()
            assert TranslationSequence.objects.count() == 1

    def test_translation_sequence_increases(self):
        """Make sure translation sequence increases monotonically."""
        newtrans1 = Translation.new('abc', 'en-us')
        newtrans1.save()
        newtrans2 = Translation.new('def', 'de')
        newtrans2.save()
        assert newtrans2.pk > newtrans1.pk, (
            'Translation sequence needs to keep increasing.')


class TranslationTestCase(BaseTestCase):
    fixtures = ['testapp/test_models.json']

    def setUp(self):
        super(TranslationTestCase, self).setUp()
        self.redirect_url = settings.REDIRECT_URL
        self.redirect_secret_key = settings.REDIRECT_SECRET_KEY
        settings.REDIRECT_URL = None
        settings.REDIRECT_SECRET_KEY = 'sekrit'
        translation.activate('en-US')

    def tearDown(self):
        settings.REDIRECT_URL = self.redirect_url
        settings.REDIRECT_SECRET_KEY = self.redirect_secret_key
        super(TranslationTestCase, self).tearDown()

    def test_meta_translated_fields(self):
        assert not hasattr(UntranslatedModel._meta, 'translated_fields')

        assert set(TranslatedModel._meta.translated_fields) == (
            set([TranslatedModel._meta.get_field('no_locale'),
                 TranslatedModel._meta.get_field('name'),
                 TranslatedModel._meta.get_field('description')]))

        assert set(FancyModel._meta.translated_fields) == (
            set([FancyModel._meta.get_field('purified'),
                 FancyModel._meta.get_field('linkified')]))

    def test_fetch_translations(self):
        """Basic check of fetching translations in the current locale."""
        o = TranslatedModel.objects.get(pk=1)
        self.trans_eq(o.name, 'some name', 'en-US')
        self.trans_eq(o.description, 'some description', 'en-US')

    def test_fetch_no_translations(self):
        """Make sure models with no translations aren't harmed."""
        o = UntranslatedModel.objects.get(pk=1)
        assert o.number == 17

    def test_fetch_translation_de_locale(self):
        """Check that locale fallbacks work."""
        try:
            translation.activate('de')
            o = TranslatedModel.objects.get(pk=1)
            self.trans_eq(o.name, 'German!! (unst unst)', 'de')
            self.trans_eq(o.description, 'some description', 'en-US')
        finally:
            translation.deactivate()

    def test_create_translation(self):
        assert Translation.objects.count() == 9
        o = TranslatedModel.objects.create(name='english name')

        def get_model():
            return TranslatedModel.objects.get(pk=o.pk)

        assert Translation.objects.count() == 10
        self.trans_eq(o.name, 'english name', 'en-US')
        assert o.description is None

        # Make sure the translation id is stored on the model, not the autoid.
        assert o.name.id == o.name_id

        # Reload the object from database with a different locale activated.
        # Its name should still be there, using the fallback...
        translation.activate('de')
        german = get_model()
        self.trans_eq(german.name, 'english name', 'en-US')

        # Check that a different locale creates a new row with the same id.
        german.name = u'Gemütlichkeit name'
        german.description = u'clöüserw description'
        german.save()

        assert Translation.objects.count() == 12  # New name *and* description.
        self.trans_eq(german.name, u'Gemütlichkeit name', 'de')
        self.trans_eq(german.description, u'clöüserw description', 'de')

        # ids should be the same, autoids are different.
        assert o.name.id == german.name.id
        assert o.name.autoid != german.name.autoid

        # Check that de finds the right translation.
        fresh_german = get_model()
        self.trans_eq(fresh_german.name, u'Gemütlichkeit name', 'de')
        self.trans_eq(fresh_german.description, u'clöüserw description', 'de')

        # Check that en-US has the right translations.
        translation.deactivate()
        english = get_model()
        self.trans_eq(english.name, 'english name', 'en-US')
        english.debug = True
        assert english.description is None

        english.description = 'english description'
        english.save()

        fresh_english = get_model()
        self.trans_eq(
            fresh_english.description, 'english description', 'en-US')
        assert fresh_english.description.id == fresh_german.description.id

    def test_update_translation(self):
        o = TranslatedModel.objects.get(pk=1)
        translation_id = o.name.autoid

        o.name = 'new name'
        o.save()

        o = TranslatedModel.objects.get(pk=1)
        self.trans_eq(o.name, 'new name', 'en-US')
        # Make sure it was an update, not an insert.
        assert o.name.autoid == translation_id

    def test_create_with_dict(self):
        # Set translations with a dict.
        strings = {'en-US': 'right language', 'de': 'wrong language'}
        o = TranslatedModel.objects.create(name=strings)

        # Make sure we get the English text since we're in en-US.
        self.trans_eq(o.name, 'right language', 'en-US')

        # Check that de was set.
        translation.activate('de')
        o = TranslatedModel.objects.get(pk=o.id)
        self.trans_eq(o.name, 'wrong language', 'de')

        # We're in de scope, so we should see the de text.
        de = TranslatedModel.objects.create(name=strings)
        self.trans_eq(o.name, 'wrong language', 'de')

        # Make sure en-US was still set.
        translation.deactivate()
        o = TranslatedModel.objects.get(pk=de.id)
        self.trans_eq(o.name, 'right language', 'en-US')

    def test_update_with_dict(self):
        def get_model():
            return TranslatedModel.objects.get(pk=1)

        # There's existing en-US and de strings.
        strings = {'de': None, 'fr': 'oui'}

        # Don't try checking that the model's name value is en-US.  It will be
        # one of the other locales, but we don't know which one.  You just set
        # the name to a dict, deal with it.
        m = get_model()
        m.name = strings
        m.save()

        # en-US was not touched.
        self.trans_eq(get_model().name, 'some name', 'en-US')

        # de was updated to NULL, so it falls back to en-US.
        translation.activate('de')
        self.trans_eq(get_model().name, 'some name', 'en-US')

        # fr was added.
        translation.activate('fr')
        self.trans_eq(get_model().name, 'oui', 'fr')

<<<<<<< HEAD
    def test_dict_with_hidden_locale(self):
        with self.settings(HIDDEN_LANGUAGES=('xxx',)):
            o = TranslatedModel.objects.get(pk=1)
            o.name = {'en-US': 'active language', 'xxx': 'hidden language',
                      'de': 'another language'}
            o.save()
        ts = Translation.objects.filter(id=o.name_id)
        assert sorted(ts.values_list('locale', flat=True)) == (
            ['de', 'en-US', 'xxx'])

=======
>>>>>>> f2b80ad8
    def test_dict_bad_locale(self):
        m = TranslatedModel.objects.get(pk=1)
        m.name = {'de': 'oof', 'xxx': 'bam', 'es': 'si'}
        m.save()

        ts = Translation.objects.filter(id=m.name_id)
        assert sorted(ts.values_list('locale', flat=True)) == (
            ['de', 'en-US', 'es'])

    def test_sorting(self):
        """Test translation comparisons in Python code."""
        b = Translation.new('bbbb', 'de')
        a = Translation.new('aaaa', 'de')
        c = Translation.new('cccc', 'de')
        assert sorted([c, a, b]) == [a, b, c]

    def test_sorting_en(self):
        q = TranslatedModel.objects.all()
        expected = [4, 1, 3]

        assert ids(order_by_translation(q, 'name')) == expected
        assert ids(order_by_translation(q, '-name')) == (
            list(reversed(expected)))

    def test_order_by_translations_query_uses_left_outer_join(self):
        translation.activate('de')
        qs = TranslatedModel.objects.all()
        query = unicode(order_by_translation(qs, 'name').query)
        # There should be 2 LEFT OUTER JOIN to find translations matching
        # current language and fallback.
        joins = re.findall('LEFT OUTER JOIN `translations`', query)
        assert len(joins) == 2

    def test_sorting_mixed(self):
        translation.activate('de')
        q = TranslatedModel.objects.all()
        expected = [1, 4, 3]

        assert ids(order_by_translation(q, 'name')) == expected
        assert ids(order_by_translation(q, '-name')) == (
            list(reversed(expected)))

    def test_sorting_by_field(self):
        field = TranslatedModel._meta.get_field('default_locale')
        fallback = classmethod(lambda cls: field)
        with patch.object(TranslatedModel, 'get_fallback',
                          fallback, create=True):
            translation.activate('de')
            qs = TranslatedModel.objects.all()
            expected = [3, 1, 4]

            assert ids(order_by_translation(qs, 'name')) == expected
            assert ids(order_by_translation(qs, '-name')) == (
                list(reversed(expected)))

    def test_new_purified_field(self):
        # This is not a full test of the html sanitizing.  We expect the
        # underlying bleach library to have full tests.
        s = '<a id=xx href="http://xxx.com">yay</a> <i>http://yyy.com</i>'
        m = FancyModel.objects.create(purified=s)

        doc = pq(m.purified.localized_string_clean)
        assert doc('a[href="http://xxx.com"][rel="nofollow"]')[0].text == 'yay'
        assert doc('a[href="http://yyy.com"][rel="nofollow"]')[0].text == (
            'http://yyy.com')
        assert m.purified.localized_string == s

    def test_new_linkified_field(self):
        s = '<a id=xx href="http://xxx.com">yay</a> <i>http://yyy.com</i>'
        m = FancyModel.objects.create(linkified=s)

        doc = pq(m.linkified.localized_string_clean)
        assert doc('a[href="http://xxx.com"][rel="nofollow"]')[0].text == 'yay'
        assert doc('a[href="http://yyy.com"][rel="nofollow"]')[0].text == (
            'http://yyy.com')
        assert not doc('i')
        assert '&lt;i&gt;' in m.linkified.localized_string_clean
        assert m.linkified.localized_string == s

    def test_update_purified_field(self):
        m = FancyModel.objects.get(id=1)
        s = '<a id=xx href="http://xxx.com">yay</a> <i>http://yyy.com</i>'
        m.purified = s
        m.save()

        doc = pq(m.purified.localized_string_clean)
        assert doc('a[href="http://xxx.com"][rel="nofollow"]')[0].text == 'yay'
        assert doc('a[href="http://yyy.com"][rel="nofollow"]')[0].text == (
            'http://yyy.com')
        assert m.purified.localized_string == s

    def test_update_linkified_field(self):
        m = FancyModel.objects.get(id=1)
        s = '<a id=xx href="http://xxx.com">yay</a> <i>http://yyy.com</i>'
        m.linkified = s
        m.save()

        doc = pq(m.linkified.localized_string_clean)
        assert doc('a[href="http://xxx.com"][rel="nofollow"]')[0].text == 'yay'
        assert doc('a[href="http://yyy.com"][rel="nofollow"]')[0].text == (
            'http://yyy.com')
        assert '&lt;i&gt;' in m.linkified.localized_string_clean
        assert m.linkified.localized_string == s

    def test_purified_field_str(self):
        m = FancyModel.objects.get(id=1)
        stringified = u'%s' % m.purified

        doc = pq(stringified)
        assert doc('a[href="http://yyy.com"][rel="nofollow"]')[0].text == (
            'http://yyy.com')
        assert doc('i')[0].text == 'x'

    def test_linkified_field_str(self):
        m = FancyModel.objects.get(id=1)
        stringified = u'%s' % m.linkified

        doc = pq(stringified)
        assert doc('a[href="http://yyy.com"][rel="nofollow"]')[0].text == (
            'http://yyy.com')
        assert not doc('i')
        assert '&lt;i&gt;' in stringified

    def test_purifed_linkified_fields_in_template(self):
        m = FancyModel.objects.get(id=1)
        env = jinja2.Environment()
        t = env.from_string('{{ m.purified }}=={{ m.linkified }}')
        s = t.render({'m': m})
        assert s == u'%s==%s' % (m.purified.localized_string_clean,
                                 m.linkified.localized_string_clean)

    def test_outgoing_url(self):
        """
        Make sure linkified field is properly bounced off our outgoing URL
        redirector.
        """
        s = 'I like http://example.org/awesomepage.html .'
        with self.settings(REDIRECT_URL='http://example.com/'):
            m = FancyModel.objects.create(linkified=s)
            """
            assert m.linkified.localized_string_clean == (
                'I like <a rel="nofollow" href="http://example.com/'
                '40979175e3ef6d7a9081085f3b99f2f05447b22ba790130517dd62b7ee59ef94/'
                'http%3A//example.org/'
                'awesomepage.html">http://example.org/awesomepage'
                '.html</a> .')
            """
            doc = pq(m.linkified.localized_string_clean)
            link = doc('a')[0]
            assert link.attrib['href'] == (
                "http://example.com/40979175e3ef6d7a9081085f3b99f2f05447b22ba7"
                "90130517dd62b7ee59ef94/http%3A//example.org/awesomepage.html")
            assert link.attrib['rel'] == "nofollow"
            assert link.text == "http://example.org/awesomepage.html"
            assert m.linkified.localized_string == s

    def test_require_locale(self):
        obj = TranslatedModel.objects.get(pk=1)
        assert unicode(obj.no_locale) == 'blammo'
        assert obj.no_locale.locale == 'en-US'

        # Switch the translation to a locale we wouldn't pick up by default.
        obj.no_locale.locale = 'fr'
        obj.no_locale.save()

        obj = TranslatedModel.objects.get(pk=1)
        assert unicode(obj.no_locale) == 'blammo'
        assert obj.no_locale.locale == 'fr'

    def test_delete_set_null(self):
        """
        Test that deleting a translation sets the corresponding FK to NULL,
        if it was the only translation for this field.
        """
        obj = TranslatedModel.objects.get(pk=1)
        trans_id = obj.description.id
        assert Translation.objects.filter(id=trans_id).count() == 1

        obj.description.delete()

        obj = TranslatedModel.objects.no_cache().get(id=1)
        assert obj.description_id is None
        assert obj.description is None
        assert not Translation.objects.no_cache().filter(id=trans_id).exists()

    @patch.object(TranslatedModel, 'get_fallback', create=True)
    def test_delete_keep_other_translations(self, get_fallback):
        # To make sure both translations for the name are used, set the
        # fallback to the second locale, which is 'de'.
        get_fallback.return_value = 'de'

        obj = TranslatedModel.objects.get(pk=1)

        orig_name_id = obj.name.id
        assert obj.name.locale.lower() == 'en-us'
        assert Translation.objects.filter(id=orig_name_id).count() == 2

        obj.name.delete()

        obj = TranslatedModel.objects.no_cache().get(id=1)
        assert Translation.objects.no_cache().filter(
            id=orig_name_id).count() == 1

        # We shouldn't have set name_id to None.
        assert obj.name_id == orig_name_id

        # We should find a Translation.
        assert obj.name.id == orig_name_id
        assert obj.name.locale == 'de'


class TranslationMultiDbTests(TransactionTestCase):
    fixtures = ['testapp/test_models.json']

    def setUp(self):
        super(TranslationMultiDbTests, self).setUp()
        translation.activate('en-US')

    def tearDown(self):
        self.cleanup_fake_connections()
        super(TranslationMultiDbTests, self).tearDown()

    def reset_queries(self):
        # Django does a separate SQL query once per connection on MySQL, see
        # https://code.djangoproject.com/ticket/16809 ; This pollutes the
        # queries counts, so we initialize a connection cursor early ourselves
        # before resetting queries to avoid this.
        for con in django.db.connections:
            connections[con].cursor()
        reset_queries()

    @property
    def mocked_dbs(self):
        return {
            'default': settings.DATABASES['default'],
            'slave-1': settings.DATABASES['default'].copy(),
            'slave-2': settings.DATABASES['default'].copy(),
        }

    def cleanup_fake_connections(self):
        with patch.object(django.db.connections, 'databases', self.mocked_dbs):
            for key in ('default', 'slave-1', 'slave-2'):
                connections[key].close()

    @override_settings(DEBUG=True)
    def test_translations_queries(self):
        # Make sure we are in a clean environnement.
        self.reset_queries()
        TranslatedModel.objects.get(pk=1)
        assert len(connections['default'].queries) == 3

    @override_settings(DEBUG=True)
    @patch('multidb.get_slave', lambda: 'slave-2')
    def test_translations_reading_from_multiple_db(self):
        with patch.object(django.db.connections, 'databases', self.mocked_dbs):
            # Make sure we are in a clean environnement.
            self.reset_queries()

            TranslatedModel.objects.get(pk=1)
            assert len(connections['default'].queries) == 0
            assert len(connections['slave-1'].queries) == 0
            assert len(connections['slave-2'].queries) == 3

    @override_settings(DEBUG=True)
    @patch('multidb.get_slave', lambda: 'slave-2')
    @pytest.mark.xfail(reason='Needs django-queryset-transform patch to work')
    def test_translations_reading_from_multiple_db_using(self):
        with patch.object(django.db.connections, 'databases', self.mocked_dbs):
            # Make sure we are in a clean environnement.
            self.reset_queries()

            TranslatedModel.objects.using('slave-1').get(pk=1)
            assert len(connections['default'].queries) == 0
            assert len(connections['slave-1'].queries) == 3
            assert len(connections['slave-2'].queries) == 0

    @override_settings(DEBUG=True)
    @patch('multidb.get_slave', lambda: 'slave-2')
    def test_translations_reading_from_multiple_db_pinning(self):
        with patch.object(django.db.connections, 'databases', self.mocked_dbs):
            # Make sure we are in a clean environnement.
            self.reset_queries()

            with multidb.pinning.use_master:
                TranslatedModel.objects.get(pk=1)
                assert len(connections['default'].queries) == 3
                assert len(connections['slave-1'].queries) == 0
                assert len(connections['slave-2'].queries) == 0


class PurifiedTranslationTest(BaseTestCase):

    def test_output(self):
        assert isinstance(PurifiedTranslation().__html__(), unicode)

    def test_raw_text(self):
        s = u'   This is some text   '
        x = PurifiedTranslation(localized_string=s)
        assert x.__html__() == 'This is some text'

    def test_allowed_tags(self):
        s = u'<b>bold text</b> or <code>code</code>'
        x = PurifiedTranslation(localized_string=s)
        assert x.__html__() == u'<b>bold text</b> or <code>code</code>'

    def test_forbidden_tags(self):
        s = u'<script>some naughty xss</script>'
        x = PurifiedTranslation(localized_string=s)
        assert x.__html__() == '&lt;script&gt;some naughty xss&lt;/script&gt;'

    def test_internal_link(self):
        s = u'<b>markup</b> <a href="http://addons.mozilla.org/foo">bar</a>'
        x = PurifiedTranslation(localized_string=s)
        doc = pq(x.__html__())
        links = doc('a[href="http://addons.mozilla.org/foo"][rel="nofollow"]')
        assert links[0].text == 'bar'
        assert doc('b')[0].text == 'markup'

    @patch('olympia.amo.urlresolvers.get_outgoing_url')
    def test_external_link(self, get_outgoing_url_mock):
        get_outgoing_url_mock.return_value = 'http://external.url'
        s = u'<b>markup</b> <a href="http://example.com">bar</a>'
        x = PurifiedTranslation(localized_string=s)
        doc = pq(x.__html__())
        links = doc('a[href="http://external.url"][rel="nofollow"]')
        assert links[0].text == 'bar'
        assert doc('b')[0].text == 'markup'

    @patch('olympia.amo.urlresolvers.get_outgoing_url')
    def test_external_text_link(self, get_outgoing_url_mock):
        get_outgoing_url_mock.return_value = 'http://external.url'
        s = u'<b>markup</b> http://example.com'
        x = PurifiedTranslation(localized_string=s)
        doc = pq(x.__html__())
        links = doc('a[href="http://external.url"][rel="nofollow"]')
        assert links[0].text == 'http://example.com'
        assert doc('b')[0].text == 'markup'


class LinkifiedTranslationTest(BaseTestCase):

    @patch('olympia.amo.urlresolvers.get_outgoing_url')
    def test_allowed_tags(self, get_outgoing_url_mock):
        get_outgoing_url_mock.return_value = 'http://external.url'
        s = u'<a href="http://example.com">bar</a>'
        x = LinkifiedTranslation(localized_string=s)
        doc = pq(x.__html__())
        links = doc('a[href="http://external.url"][rel="nofollow"]')
        assert links[0].text == 'bar'

    def test_forbidden_tags(self):
        s = u'<script>some naughty xss</script> <b>bold</b>'
        x = LinkifiedTranslation(localized_string=s)
        assert x.__html__() == (
            '&lt;script&gt;some naughty xss&lt;/script&gt; '
            '&lt;b&gt;bold&lt;/b&gt;')


class NoLinksTranslationTest(BaseTestCase):

    def test_allowed_tags(self):
        s = u'<b>bold text</b> or <code>code</code>'
        x = NoLinksTranslation(localized_string=s)
        assert x.__html__() == u'<b>bold text</b> or <code>code</code>'

    def test_forbidden_tags(self):
        s = u'<script>some naughty xss</script>'
        x = NoLinksTranslation(localized_string=s)
        assert x.__html__() == '&lt;script&gt;some naughty xss&lt;/script&gt;'

    def test_links_stripped(self):
        # Link with markup.
        s = u'a <a href="http://example.com">link</a> with markup'
        x = NoLinksTranslation(localized_string=s)
        assert x.__html__() == u'a  with markup'

        # Text link.
        s = u'a text http://example.com link'
        x = NoLinksTranslation(localized_string=s)
        assert x.__html__() == u'a text  link'

        # Text link, markup link, allowed tags, forbidden tags and bad markup.
        s = (u'a <a href="http://example.com">link</a> with markup, a text '
             u'http://example.com link, <b>with allowed tags</b>, '
             u'<script>forbidden tags</script> and <http://bad.markup.com')
        x = NoLinksTranslation(localized_string=s)
        assert x.__html__() == (
            u'a  with markup, a text  link, '
            u'<b>with allowed tags</b>, '
            u'&lt;script&gt;forbidden tags&lt;/script&gt; and')


class NoLinksNoMarkupTranslationTest(BaseTestCase):

    def test_forbidden_tags(self):
        s = u'<script>some naughty xss</script> <b>bold</b>'
        x = NoLinksNoMarkupTranslation(localized_string=s)
        assert x.__html__() == (
            '&lt;script&gt;some naughty xss&lt;/script&gt; '
            '&lt;b&gt;bold&lt;/b&gt;')

    def test_links_stripped(self):
        # Link with markup.
        s = u'a <a href="http://example.com">link</a> with markup'
        x = NoLinksNoMarkupTranslation(localized_string=s)
        assert x.__html__() == u'a  with markup'

        # Text link.
        s = u'a text http://example.com link'
        x = NoLinksNoMarkupTranslation(localized_string=s)
        assert x.__html__() == u'a text  link'

        # Text link, markup link, forbidden tags and bad markup.
        s = (u'a <a href="http://example.com">link</a> with markup, a text '
             u'http://example.com link, <b>with forbidden tags</b>, '
             u'<script>forbidden tags</script> and <http://bad.markup.com')
        x = NoLinksNoMarkupTranslation(localized_string=s)
        assert x.__html__() == (
            u'a  with markup, a text  link, '
            u'&lt;b&gt;with forbidden tags&lt;/b&gt;, '
            u'&lt;script&gt;forbidden tags&lt;/script&gt; and')


def test_translation_bool():
    def t(s):
        return Translation(localized_string=s)

    assert bool(t('text')) is True
    assert bool(t(' ')) is False
    assert bool(t('')) is False
    assert bool(t(None)) is False


def test_translation_unicode():
    def t(s):
        return Translation(localized_string=s)

    assert unicode(t('hello')) == 'hello'
    assert unicode(t(None)) == ''


def test_widget_value_from_datadict():
    data = {'f_en-US': 'woo', 'f_de': 'herr', 'f_fr_delete': ''}
    actual = widgets.TransMulti().value_from_datadict(data, [], 'f')
    expected = {'en-US': 'woo', 'de': 'herr', 'fr': None}
    assert actual == expected


def test_comparison_with_lazy():
    x = Translation(localized_string='xxx')
    lazy_u = lazy(lambda x: x, unicode)
    x == lazy_u('xxx')
    lazy_u('xxx') == x


def test_cache_key():
    # Test that we are not taking the db into account when building our
    # cache keys for django-cache-machine. See bug 928881.
    assert Translation._cache_key(1, 'default') == (
        Translation._cache_key(1, 'slave'))

    # Test that we are using the same cache no matter what Translation class
    # we use.
    assert PurifiedTranslation._cache_key(1, 'default') == (
        Translation._cache_key(1, 'default'))
    assert LinkifiedTranslation._cache_key(1, 'default') == (
        Translation._cache_key(1, 'default'))<|MERGE_RESOLUTION|>--- conflicted
+++ resolved
@@ -235,19 +235,6 @@
         translation.activate('fr')
         self.trans_eq(get_model().name, 'oui', 'fr')
 
-<<<<<<< HEAD
-    def test_dict_with_hidden_locale(self):
-        with self.settings(HIDDEN_LANGUAGES=('xxx',)):
-            o = TranslatedModel.objects.get(pk=1)
-            o.name = {'en-US': 'active language', 'xxx': 'hidden language',
-                      'de': 'another language'}
-            o.save()
-        ts = Translation.objects.filter(id=o.name_id)
-        assert sorted(ts.values_list('locale', flat=True)) == (
-            ['de', 'en-US', 'xxx'])
-
-=======
->>>>>>> f2b80ad8
     def test_dict_bad_locale(self):
         m = TranslatedModel.objects.get(pk=1)
         m.name = {'de': 'oof', 'xxx': 'bam', 'es': 'si'}
