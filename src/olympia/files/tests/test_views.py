--- conflicted
+++ resolved
@@ -6,12 +6,8 @@
 
 from django.conf import settings
 from django.core.cache import cache
-<<<<<<< HEAD
+from django.test.utils import override_settings
 from django.utils.http import http_date, quote_etag
-=======
->>>>>>> 57915e24
-from django.test.utils import override_settings
-from django.utils.http import http_date
 
 import pytest
 
