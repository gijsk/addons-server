--- conflicted
+++ resolved
@@ -30,19 +30,13 @@
 import olympia.core.logger
 
 from olympia import activity, amo, core
-<<<<<<< HEAD
-from olympia.amo.models import (
-    manual_order, ManagerBase, ModelBase, OnChangeMixin, SaveUpdateMixin,
-    SlugField, BaseQuerySet)
-=======
->>>>>>> 57915e24
 from olympia.access import acl
 from olympia.addons.utils import (
     generate_addon_guid, get_creatured_ids, get_featured_ids)
 from olympia.amo.decorators import use_master, write
 from olympia.amo.models import (
-    ManagerBase, ModelBase, OnChangeMixin, SaveUpdateMixin, SlugField,
-    manual_order)
+    BaseQuerySet, ManagerBase, ModelBase, OnChangeMixin, SaveUpdateMixin,
+    SlugField, manual_order)
 from olympia.amo.templatetags import jinja_helpers
 from olympia.amo.urlresolvers import reverse
 from olympia.amo.utils import (
@@ -56,12 +50,7 @@
 from olympia.ratings.models import Rating
 from olympia.tags.models import Tag
 from olympia.translations.fields import (
-<<<<<<< HEAD
-    LinkifiedField, PurifiedField, save_signal, TranslatedField)
-from olympia.translations.models import Translation
-=======
     LinkifiedField, PurifiedField, TranslatedField, Translation, save_signal)
->>>>>>> 57915e24
 from olympia.users.models import UserForeignKey, UserProfile
 from olympia.versions.compare import version_int
 from olympia.versions.models import Version, inherit_nomination
