--- conflicted
+++ resolved
@@ -6,13 +6,8 @@
 from django.conf import settings
 from django.core.cache import cache
 from django.db import models
-<<<<<<< HEAD
-from django.db.models import Q, Func, Sum
-from django.db.models.functions import Coalesce
-=======
 from django.db.models import Q, Sum
 from django.db.models.functions import Coalesce, Func
->>>>>>> 57915e24
 from django.template import loader
 from django.utils.translation import ugettext, ugettext_lazy as _
 
